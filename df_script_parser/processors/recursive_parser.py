--- conflicted
+++ resolved
@@ -245,18 +245,13 @@
 
         self.graph = nx.MultiDiGraph()
 
-<<<<<<< HEAD
-        self.traverse_dict(script, [path], validate_path)
+        self.traverse_dict(script, [path], validate_path, {"project": self})
         self.traverse_dict(
             script,
             [path],
             script2graph,
-            {"graph": self.graph, "script": script, "start_label": start_label, "fallback_label": fallback_label},
+            {"project": self, "script": script, "start_label": start_label, "fallback_label": fallback_label},
         )
-=======
-        self.traverse_dict(script, [path], validate_path, {"project": self})
-        self.traverse_dict(script, [path], script2graph, {"project": self})
->>>>>>> 2621537e
 
         for label in [start_label, fallback_label]:
             if label:
