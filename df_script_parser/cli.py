--- conflicted
+++ resolved
@@ -63,7 +63,7 @@
 file2py_parser.add_argument(
     "input_file",
     metavar="INPUT_FILE",
-    help="Yaml file to load",
+    help="File to load",
     type=is_file,
 )
 file2py_parser.add_argument(
@@ -83,37 +83,7 @@
 
 def py2graph_cli():
     """:py:func:`.py2graph` cli wrapper"""
-<<<<<<< HEAD
     parser = argparse.ArgumentParser(parents=[py2file_parser], description=py2graph.__doc__.split("\n\n", maxsplit=1)[0])
-=======
-    parser = argparse.ArgumentParser(description=py2graph.__doc__.split("\n\n", maxsplit=1)[0])
-    parser.add_argument(
-        "root_file",
-        metavar="ROOT_FILE",
-        help="Python file to start parsing with",
-        type=is_file,
-    )
-    parser.add_argument(
-        "project_root_dir",
-        metavar="PROJECT_ROOT_DIR",
-        help="Directory that contains all the local files required to run ROOT_FILE",
-        type=is_dir,
-    )
-    parser.add_argument(
-        "output_file",
-        metavar="OUTPUT_FILE",
-        help="Graph file to store parser output in",
-        type=str,
-    )
-    parser.add_argument(
-        "--requirements",
-        metavar="REQUIREMENTS",
-        help="File with project requirements to override those collected by parser",
-        type=is_file,
-        required=False,
-        default=None,
-    )
->>>>>>> f108784e
     args = parser.parse_args()
     py2graph(**vars(args))
 
